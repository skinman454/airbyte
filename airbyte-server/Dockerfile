ARG JDK_VERSION=17.0.1
FROM openjdk:${JDK_VERSION}-slim AS server

EXPOSE 8000

ARG VERSION=0.35.65-alpha

ENV APPLICATION airbyte-server
ENV VERSION ${VERSION}

WORKDIR /app

<<<<<<< HEAD
# This is automatically unzipped by Docker
ADD bin/${APPLICATION}-0.35.65-alpha.tar /app
=======
ADD bin/${APPLICATION}-${VERSION}.tar /app
>>>>>>> dd3c0ec2

# wait for upstream dependencies to become available before starting server
ENTRYPOINT ["/bin/bash", "-c", "${APPLICATION}-${VERSION}/bin/${APPLICATION}"]<|MERGE_RESOLUTION|>--- conflicted
+++ resolved
@@ -10,12 +10,8 @@
 
 WORKDIR /app
 
-<<<<<<< HEAD
 # This is automatically unzipped by Docker
-ADD bin/${APPLICATION}-0.35.65-alpha.tar /app
-=======
 ADD bin/${APPLICATION}-${VERSION}.tar /app
->>>>>>> dd3c0ec2
 
 # wait for upstream dependencies to become available before starting server
 ENTRYPOINT ["/bin/bash", "-c", "${APPLICATION}-${VERSION}/bin/${APPLICATION}"]