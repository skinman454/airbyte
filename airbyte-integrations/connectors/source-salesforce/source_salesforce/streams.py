#
# Copyright (c) 2021 Airbyte, Inc., all rights reserved.
#

import csv
import ctypes
import io
import math
import time
from abc import ABC
from typing import Any, Iterable, List, Mapping, MutableMapping, Optional, Tuple, Type, Union

import pendulum
import requests  # type: ignore[import]
from airbyte_cdk.models import SyncMode
from airbyte_cdk.sources.streams.http import HttpStream
from airbyte_cdk.sources.utils.transform import TransformConfig, TypeTransformer
from pendulum import DateTime  # type: ignore[attr-defined]
from requests import codes, exceptions

from .api import UNSUPPORTED_FILTERING_STREAMS, Salesforce
from .exceptions import SalesforceException
from .rate_limiting import default_backoff_handler

# https://stackoverflow.com/a/54517228
CSV_FIELD_SIZE_LIMIT = int(ctypes.c_ulong(-1).value // 2)
csv.field_size_limit(CSV_FIELD_SIZE_LIMIT)


class SalesforceStream(HttpStream, ABC):
    page_size = 2000
    transformer = TypeTransformer(TransformConfig.DefaultSchemaNormalization)

    def __init__(
        self, sf_api: Salesforce, pk: str, stream_name: str, sobject_options: Mapping[str, Any] = None, schema: dict = None, **kwargs
    ):
        super().__init__(**kwargs)
        self.sf_api = sf_api
        self.pk = pk
        self.stream_name = stream_name
        self.schema: Mapping[str, Any] = schema  # type: ignore[assignment]
        self.sobject_options = sobject_options

    @property
    def name(self) -> str:
        return self.stream_name

    @property
    def primary_key(self) -> Optional[Union[str, List[str], List[List[str]]]]:
        return self.pk

    @property
    def url_base(self) -> str:
        return self.sf_api.instance_url

    def path(self, next_page_token: Mapping[str, Any] = None, **kwargs: Any) -> str:
        if next_page_token:
            """
            If `next_page_token` is set, subsequent requests use `nextRecordsUrl`.
            """
            next_token: str = next_page_token["next_token"]
            return next_token
        return f"/services/data/{self.sf_api.version}/queryAll"

    def next_page_token(self, response: requests.Response) -> Optional[Mapping[str, Any]]:
        response_data = response.json()
        next_token = response_data.get("nextRecordsUrl")
        return {"next_token": next_token} if next_token else None

    def request_params(
        self, stream_state: Mapping[str, Any], stream_slice: Mapping[str, Any] = None, next_page_token: Mapping[str, Any] = None
    ) -> MutableMapping[str, Any]:
        """
        Salesforce SOQL Query: https://developer.salesforce.com/docs/atlas.en-us.232.0.api_rest.meta/api_rest/dome_queryall.htm
        """
        if next_page_token:
            """
            If `next_page_token` is set, subsequent requests use `nextRecordsUrl`, and do not include any parameters.
            """
            return {}

        selected_properties = self.get_json_schema().get("properties", {})
        query = f"SELECT {','.join(selected_properties.keys())} FROM {self.name} "

        if self.primary_key and self.name not in UNSUPPORTED_FILTERING_STREAMS:
            query += f"ORDER BY {self.primary_key} ASC"

        return {"q": query}

    def parse_response(self, response: requests.Response, **kwargs) -> Iterable[Mapping]:
        yield from response.json()["records"]

    def get_json_schema(self) -> Mapping[str, Any]:
        if not self.schema:
<<<<<<< HEAD
            self.logger.warn("self.schema not present. Calling source.generate_schema directly from streams will ignore user exclusions")
            self.schema = self.sf_api.generate_schema([self.name])
=======
            self.schema = self.sf_api.generate_schema(self.name)
>>>>>>> 56f37853
        return self.schema

    def read_records(
        self,
        sync_mode: SyncMode,
        cursor_field: List[str] = None,
        stream_slice: Mapping[str, Any] = None,
        stream_state: Mapping[str, Any] = None,
    ) -> Iterable[Mapping[str, Any]]:
        try:
            yield from super().read_records(
                sync_mode=sync_mode, cursor_field=cursor_field, stream_slice=stream_slice, stream_state=stream_state
            )
        except exceptions.HTTPError as error:
            """
            There are several types of Salesforce sobjects that require additional processing:
              1. Sobjects for which the user, after setting up the data using Airbyte, restricted access,
                 and we will receive 403 HTTP errors.
              2. There are streams that do not allow you to make a sample using Salesforce `query` or `queryAll`.
                 And since we use a dynamic method of generating streams for Salesforce connector - at the stage of discover,
                 we cannot filter out these streams, so we catch them at the stage of reading data.
            """
            error_data = error.response.json()[0]
            if error.response.status_code in [codes.FORBIDDEN, codes.BAD_REQUEST]:
                error_code = error_data.get("errorCode", "")
                if error_code != "REQUEST_LIMIT_EXCEEDED" or error_code == "INVALID_TYPE_FOR_OPERATION":
                    self.logger.error(f"Cannot receive data for stream '{self.name}', error message: '{error_data.get('message')}'")
                    return
            raise error


class BulkSalesforceStream(SalesforceStream):
    page_size = 30000
    DEFAULT_WAIT_TIMEOUT_SECONDS = 600
    MAX_CHECK_INTERVAL_SECONDS = 2.0
    MAX_RETRY_NUMBER = 3

    def path(self, next_page_token: Mapping[str, Any] = None, **kwargs: Any) -> str:
        return f"/services/data/{self.sf_api.version}/jobs/query"

    transformer = TypeTransformer(TransformConfig.CustomSchemaNormalization | TransformConfig.DefaultSchemaNormalization)

    @default_backoff_handler(max_tries=5, factor=15)
    def _send_http_request(self, method: str, url: str, json: dict = None):
        headers = self.authenticator.get_auth_header()
        response = self._session.request(method, url=url, headers=headers, json=json)
        if response.status_code not in [200, 204]:
            self.logger.error(f"error body: {response.text}, sobject options: {self.sobject_options}")
        response.raise_for_status()
        return response

    def create_stream_job(self, query: str, url: str) -> Optional[str]:
        """
        docs: https://developer.salesforce.com/docs/atlas.en-us.api_asynch.meta/api_asynch/create_job.htm
        """
        json = {"operation": "queryAll", "query": query, "contentType": "CSV", "columnDelimiter": "COMMA", "lineEnding": "LF"}
        try:
            response = self._send_http_request("POST", url, json=json)
            job_id: str = response.json()["id"]
            return job_id
        except exceptions.HTTPError as error:
            if error.response.status_code in [codes.FORBIDDEN, codes.BAD_REQUEST]:
                # A part of streams can't be used by BULK API. Every API version can have a custom list of
                # these sobjects. Another part of them can be generated dynamically. That's why we can't track
                # them preliminarily and there is only one way is to except error with necessary messages about
                # their limitations. Now we know about 3 different reasons of similar errors:
                # 1) some SaleForce sobjects(streams) is not supported by the BULK API simply (as is).
                # 2) Access to a sobject(stream) is not available
                # 3) sobject is not queryable. It means this sobject can't be called directly.
                #    We can call it as part of response from another sobject only.  E.g.:
                #        initial query: "Select Id, Subject from ActivityHistory" -> error
                #        updated query: "Select Name, (Select Subject,ActivityType from ActivityHistories) from Contact"
                #    The second variant forces customisation for every case (ActivityHistory, ActivityHistories etc).
                #    And the main problem is these subqueries doesn't support CSV response format.
                error_data = error.response.json()[0]
                error_code = error_data.get("errorCode")
                error_message = error_data.get("message", "")
                if error_message == "Selecting compound data not supported in Bulk Query" or (
                    error_code == "INVALIDENTITY" and "is not supported by the Bulk API" in error_message
                ):
                    self.logger.error(
                        f"Cannot receive data for stream '{self.name}' using BULK API, "
                        f"sobject options: {self.sobject_options}, error message: '{error_message}'"
                    )
                elif error.response.status_code == codes.FORBIDDEN and error_code != "REQUEST_LIMIT_EXCEEDED":
                    self.logger.error(
                        f"Cannot receive data for stream '{self.name}' ,"
                        f"sobject options: {self.sobject_options}, error message: '{error_message}'"
                    )
                elif error.response.status_code == codes.BAD_REQUEST and error_message.endswith("does not support query"):
                    self.logger.error(
                        f"The stream '{self.name}' is not queryable, "
                        f"sobject options: {self.sobject_options}, error message: '{error_message}'"
                    )
                else:
                    raise error
            else:
                raise error
        return None

    def wait_for_job(self, url: str) -> str:
        expiration_time: DateTime = pendulum.now().add(seconds=self.DEFAULT_WAIT_TIMEOUT_SECONDS)
        job_status = "InProgress"
        delay_timeout = 0.0
        delay_cnt = 0
        job_info = None
        # minimal starting delay is 0.5 seconds.
        # this value was received empirically
        time.sleep(0.5)
        while pendulum.now() < expiration_time:
            job_info = self._send_http_request("GET", url=url).json()
            job_status = job_info["state"]
            if job_status in ["JobComplete", "Aborted", "Failed"]:
                if job_status != "JobComplete":
                    # this is only job metadata without payload
                    error_message = job_info.get("errorMessage")
                    if not error_message:
                        # not all failed response can have "errorMessage" and we need to print full response body
                        error_message = job_info
                    self.logger.error(f"JobStatus: {job_status}, sobject options: {self.sobject_options}, error message: '{error_message}'")

                return job_status

            if delay_timeout < self.MAX_CHECK_INTERVAL_SECONDS:
                delay_timeout = 0.5 + math.exp(delay_cnt) / 1000.0
                delay_cnt += 1

            time.sleep(delay_timeout)
            job_id = job_info["id"]
            self.logger.info(
                f"Sleeping {delay_timeout} seconds while waiting for Job: {self.name}/{job_id} to complete. Current state: {job_status}"
            )

        self.logger.warning(f"Not wait the {self.name} data for {self.DEFAULT_WAIT_TIMEOUT_SECONDS} seconds, data: {job_info}!!")
        return job_status

    def execute_job(self, query: str, url: str) -> Tuple[Optional[str], Optional[str]]:
        job_status = "Failed"
        for i in range(0, self.MAX_RETRY_NUMBER):
            job_id = self.create_stream_job(query=query, url=url)
            if not job_id:
                return None, None
            job_full_url = f"{url}/{job_id}"
            job_status = self.wait_for_job(url=job_full_url)
            if job_status not in ["UploadComplete", "InProgress"]:
                break
            self.logger.error(f"Waiting error. Try to run this job again {i + 1}/{self.MAX_RETRY_NUMBER}...")
            self.abort_job(url=job_full_url)
            job_status = "Aborted"

        if job_status in ["Aborted", "Failed"]:
            self.delete_job(url=job_full_url)
            return None, job_status
        return job_full_url, job_status

    def filter_null_bytes(self, s: str):
        """
        https://github.com/airbytehq/airbyte/issues/8300
        """
        res = s.replace("\x00", "")
        if len(res) < len(s):
            self.logger.warning("Filter 'null' bytes from string, size reduced %d -> %d chars", len(s), len(res))
        return res

    def download_data(self, url: str) -> Iterable[Tuple[int, Mapping[str, Any]]]:
        job_data = self._send_http_request("GET", f"{url}/results")
        decoded_content = self.filter_null_bytes(job_data.content.decode("utf-8"))
        fp = io.StringIO(decoded_content, newline="")
        csv_data = csv.DictReader(fp, dialect="unix")
        for n, row in enumerate(csv_data, 1):
            yield n, row

    def abort_job(self, url: str):
        data = {"state": "Aborted"}
        self._send_http_request("PATCH", url=url, json=data)
        self.logger.warning("Broken job was aborted")

    def delete_job(self, url: str):
        self._send_http_request("DELETE", url=url)

    def next_page_token(self, last_record: Mapping[str, Any]) -> Optional[Mapping[str, Any]]:
        if self.primary_key and self.name not in UNSUPPORTED_FILTERING_STREAMS:
            return {"next_token": f"WHERE {self.primary_key} >= '{last_record[self.primary_key]}' "}  # type: ignore[index]
        return None

    def request_params(
        self, stream_state: Mapping[str, Any], stream_slice: Mapping[str, Any] = None, next_page_token: Mapping[str, Any] = None
    ) -> MutableMapping[str, Any]:
        """
        Salesforce SOQL Query: https://developer.salesforce.com/docs/atlas.en-us.232.0.api_rest.meta/api_rest/dome_queryall.htm
        """

        selected_properties = self.get_json_schema().get("properties", {})
        query = f"SELECT {','.join(selected_properties.keys())} FROM {self.name} "
        if next_page_token:
            query += next_page_token["next_token"]

        if self.primary_key and self.name not in UNSUPPORTED_FILTERING_STREAMS:
            query += f"ORDER BY {self.primary_key} ASC LIMIT {self.page_size}"

        return {"q": query}

    def read_records(
        self,
        sync_mode: SyncMode,
        cursor_field: List[str] = None,
        stream_slice: Mapping[str, Any] = None,
        stream_state: Mapping[str, Any] = None,
    ) -> Iterable[Mapping[str, Any]]:
        stream_state = stream_state or {}
        next_page_token = None

        while True:
            params = self.request_params(stream_state=stream_state, stream_slice=stream_slice, next_page_token=next_page_token)
            path = self.path(stream_state=stream_state, stream_slice=stream_slice, next_page_token=next_page_token)
            job_full_url, job_status = self.execute_job(query=params["q"], url=f"{self.url_base}{path}")
            if not job_full_url:
                if job_status == "Failed":
                    # As rule as BULK logic returns unhandled error. For instance:
                    # error message: 'Unexpected exception encountered in query processing.
                    #                 Please contact support with the following id: 326566388-63578 (-436445966)'"
                    # Thus we can try to switch to GET sync request because its response returns obvious error message
                    standard_instance = self.get_standard_instance()
                    self.logger.warning("switch to STANDARD(non-BULK) sync. Because the SalesForce BULK job has returned a failed status")
                    yield from standard_instance.read_records(
                        sync_mode=sync_mode, cursor_field=cursor_field, stream_slice=stream_slice, stream_state=stream_state
                    )
                    return
                raise SalesforceException(f"Job for {self.name} stream using BULK API was failed.")

            count = 0
            record: Mapping[str, Any] = {}
            for count, record in self.download_data(url=job_full_url):
                yield record
            self.delete_job(url=job_full_url)

            if count < self.page_size:
                # this is a last page
                break

            next_page_token = self.next_page_token(record)
            if not next_page_token:
                # not found a next page data.
                break

    def get_standard_instance(self) -> SalesforceStream:
        """Returns a instance of standard logic(non-BULK) with same settings"""
        stream_kwargs = dict(
            sf_api=self.sf_api,
            pk=self.pk,
            stream_name=self.stream_name,
            schema=self.schema,
            sobject_options=self.sobject_options,
            authenticator=self.authenticator,
        )
        new_cls: Type[SalesforceStream] = SalesforceStream
        if isinstance(self, BulkIncrementalSalesforceStream):
            stream_kwargs.update({"replication_key": self.replication_key, "start_date": self.start_date})
            new_cls = IncrementalSalesforceStream

        return new_cls(**stream_kwargs)


@BulkSalesforceStream.transformer.registerCustomTransform
def transform_empty_string_to_none(instance: Any, schema: Any):
    """
    BULK API returns a `csv` file, where all values are initially as string type.
    This custom transformer replaces empty lines with `None` value.
    """
    if isinstance(instance, str) and not instance.strip():
        instance = None

    return instance


class IncrementalSalesforceStream(SalesforceStream, ABC):
    state_checkpoint_interval = 500

    def __init__(self, replication_key: str, start_date: Optional[str], **kwargs):
        super().__init__(**kwargs)
        self.replication_key = replication_key
        self.start_date = self.format_start_date(start_date)

    @staticmethod
    def format_start_date(start_date: Optional[str]) -> Optional[str]:
        """Transform the format `2021-07-25` into the format `2021-07-25T00:00:00Z`"""
        if start_date:
            return pendulum.parse(start_date).strftime("%Y-%m-%dT%H:%M:%SZ")  # type: ignore[attr-defined,no-any-return]
        return None

    def request_params(
        self, stream_state: Mapping[str, Any], stream_slice: Mapping[str, Any] = None, next_page_token: Mapping[str, Any] = None
    ) -> MutableMapping[str, Any]:
        if next_page_token:
            """
            If `next_page_token` is set, subsequent requests use `nextRecordsUrl`, and do not include any parameters.
            """
            return {}

        selected_properties = self.get_json_schema().get("properties", {})

        stream_date = stream_state.get(self.cursor_field)
        start_date = stream_date or self.start_date

        query = f"SELECT {','.join(selected_properties.keys())} FROM {self.name} "
        if start_date:
            query += f"WHERE {self.cursor_field} >= {start_date} "
        if self.name not in UNSUPPORTED_FILTERING_STREAMS:
            query += f"ORDER BY {self.cursor_field} ASC"
        return {"q": query}

    @property
    def cursor_field(self) -> str:
        return self.replication_key

    def get_updated_state(self, current_stream_state: MutableMapping[str, Any], latest_record: Mapping[str, Any]) -> Mapping[str, Any]:
        """
        Return the latest state by comparing the cursor value in the latest record with the stream's most recent state
        object and returning an updated state object.
        """
        latest_benchmark = latest_record[self.cursor_field]
        if current_stream_state.get(self.cursor_field):
            return {self.cursor_field: max(latest_benchmark, current_stream_state[self.cursor_field])}
        return {self.cursor_field: latest_benchmark}


class BulkIncrementalSalesforceStream(BulkSalesforceStream, IncrementalSalesforceStream):
    def next_page_token(self, last_record: Mapping[str, Any]) -> Optional[Mapping[str, Any]]:
        if self.name not in UNSUPPORTED_FILTERING_STREAMS:
            page_token: str = last_record[self.cursor_field]
            return {"next_token": page_token}
        return None

    def request_params(
        self, stream_state: Mapping[str, Any], stream_slice: Mapping[str, Any] = None, next_page_token: Mapping[str, Any] = None
    ) -> MutableMapping[str, Any]:
        selected_properties = self.get_json_schema().get("properties", {})

        stream_date = stream_state.get(self.cursor_field)
        next_token = (next_page_token or {}).get("next_token")
        start_date = next_token or stream_date or self.start_date

        query = f"SELECT {','.join(selected_properties.keys())} FROM {self.name} "
        if start_date:
            query += f"WHERE {self.cursor_field} >= {start_date} "
        if self.name not in UNSUPPORTED_FILTERING_STREAMS:
            query += f"ORDER BY {self.cursor_field} ASC LIMIT {self.page_size}"
        return {"q": query}<|MERGE_RESOLUTION|>--- conflicted
+++ resolved
@@ -92,12 +92,8 @@
 
     def get_json_schema(self) -> Mapping[str, Any]:
         if not self.schema:
-<<<<<<< HEAD
             self.logger.warn("self.schema not present. Calling source.generate_schema directly from streams will ignore user exclusions")
-            self.schema = self.sf_api.generate_schema([self.name])
-=======
             self.schema = self.sf_api.generate_schema(self.name)
->>>>>>> 56f37853
         return self.schema
 
     def read_records(
