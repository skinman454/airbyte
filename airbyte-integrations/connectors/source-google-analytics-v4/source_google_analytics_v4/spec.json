--- conflicted
+++ resolved
@@ -7,38 +7,6 @@
     "required": ["view_id", "start_date"],
     "additionalProperties": true,
     "properties": {
-      "view_id": {
-        "order": 2,
-        "type": "string",
-        "title": "View ID",
-        "description": "The ID for the Google Analytics View you want to fetch data from. This can be found from the <a href=\"https://ga-dev-tools.appspot.com/account-explorer/\">Google Analytics Account Explorer</a>."
-      },
-      "start_date": {
-        "order": 1,
-        "type": "string",
-        "title": "Replication Start Date",
-        "description": "The date in the format YYYY-MM-DD. Any data before this date will not be replicated.",
-        "examples": ["2020-06-01"]
-      },
-      "window_in_days": {
-        "type": "integer",
-<<<<<<< HEAD
-        "title": "Data request time increment in days (Optional)",
-        "description": "The time increment used by the connector when requesting data from the Google Analytics API. More information is available in the <a href=\"https://docs.airbyte.com/integrations/sources/google-analytics-v4/#sampling-in-reports\">the docs</a>. The bigger this value is, the faster the sync will be, but the more likely that sampling will be applied to your data, potentially causing inaccuracies in the returned results. We recommend setting this to 1 unless you have a hard requirement to make the sync faster at the expense of accuracy. The minimum allowed value for this field is 1, and the maximum is 364. ",
-=======
-        "title": "Data request window (Optional)",
-        "description": "The amount of data batched by the number of days. The bigger the value, the bigger the batch size and the lower the API requests made. (Min=1, as for a Day; Max=364, as for a Year).",
->>>>>>> 18f59bfc
-        "examples": [30, 60, 90, 120, 200, 364],
-        "default": 1,
-        "order": 4
-      },
-      "custom_reports": {
-        "order": 3,
-        "type": "string",
-        "title": "Custom Reports (Optional)",
-        "description": "A JSON array describing the custom reports you want to sync from Google Analytics. See <a href=\"https://docs.airbyte.io/integrations/sources/google-analytics-v4#data-processing-latency\">the docs</a> for more information about the exact format you can use to fill out this field."
-      },
       "credentials": {
         "order": 0,
         "type": "object",
@@ -107,6 +75,33 @@
             }
           }
         ]
+      },
+      "start_date": {
+        "order": 1,
+        "type": "string",
+        "title": "Replication Start Date",
+        "description": "The date in the format YYYY-MM-DD. Any data before this date will not be replicated.",
+        "examples": ["2020-06-01"]
+      },
+      "view_id": {
+        "order": 2,
+        "type": "string",
+        "title": "View ID",
+        "description": "The ID for the Google Analytics View you want to fetch data from. This can be found from the <a href=\"https://ga-dev-tools.appspot.com/account-explorer/\">Google Analytics Account Explorer</a>."
+      },
+      "custom_reports": {
+        "order": 3,
+        "type": "string",
+        "title": "Custom Reports (Optional)",
+        "description": "A JSON array describing the custom reports you want to sync from Google Analytics. See <a href=\"https://docs.airbyte.io/integrations/sources/google-analytics-v4#data-processing-latency\">the docs</a> for more information about the exact format you can use to fill out this field."
+      },
+      "window_in_days": {
+        "type": "integer",
+        "title": "Data request time increment in days (Optional)",
+        "description": "The time increment used by the connector when requesting data from the Google Analytics API. More information is available in the <a href=\"https://docs.airbyte.com/integrations/sources/google-analytics-v4/#sampling-in-reports\">the docs</a>. The bigger this value is, the faster the sync will be, but the more likely that sampling will be applied to your data, potentially causing inaccuracies in the returned results. We recommend setting this to 1 unless you have a hard requirement to make the sync faster at the expense of accuracy. The minimum allowed value for this field is 1, and the maximum is 364. ",
+        "examples": [30, 60, 90, 120, 200, 364],
+        "default": 1,
+        "order": 4
       }
     }
   },
