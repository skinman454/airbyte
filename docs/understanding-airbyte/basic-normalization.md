# Basic Normalization

## High-Level Overview

:::info

The high-level overview contains all the information you need to use Basic Normalization when pulling from APIs. Information past that can be read for advanced or educational purposes.

:::

When you run your first Airbyte sync without the basic normalization, you'll notice that your data gets written to your destination as one data column with a JSON blob that contains all of your data. This is the `_airbyte_raw_` table that you may have seen before. Why do we create this table? A core tenet of ELT philosophy is that data should be untouched as it moves through the E and L stages so that the raw data is always accessible. If an unmodified version of the data exists in the destination, it can be retransformed without needing to sync data again.

If you have Basic Normalization enabled, Airbyte automatically uses this JSON blob to create a schema and tables with your data in mind, converting it to the format of your destination. This runs after your sync and may take a long time if you have a large amount of data synced. If you don't enable Basic Normalization, you'll have to transform the JSON data from that column yourself.

## Example

Basic Normalization uses a fixed set of rules to map a json object from a source to the types and format that are native to the destination. For example if a source emits data that looks like this:

```javascript
{
  "make": "alfa romeo",
  "model": "4C coupe",
  "horsepower": "247"
}
```

The destination connectors produce the following raw table in the destination database:
```sql
CREATE TABLE "_airbyte_raw_cars" (
    -- metadata added by airbyte
    "_airbyte_ab_id" VARCHAR, -- uuid value assigned by connectors to each row of the data written in the destination.
    "_airbyte_emitted_at" TIMESTAMP_WITH_TIMEZONE, -- time at which the record was emitted.
    "_airbyte_data" JSONB -- data stored as a Json Blob.
);
```

Then, basic normalization would create the following table:

```sql
CREATE TABLE "cars" (
    "_airbyte_ab_id" VARCHAR,
    "_airbyte_emitted_at" TIMESTAMP_WITH_TIMEZONE,
    "_airbyte_cars_hashid" VARCHAR,
    "_airbyte_normalized_at" TIMESTAMP_WITH_TIMEZONE,

    -- data from source
    "make" VARCHAR,
    "model" VARCHAR,
    "horsepower" INTEGER
);
```

## Normalization metadata columns

You'll notice that some metadata are added to keep track of important information about each record.
- Some are introduced at the destination connector level: These are propagated by the normalization process from the raw table to the final table
  - `_airbyte_ab_id`: uuid value assigned by connectors to each row of the data written in the destination.
  - `_airbyte_emitted_at`: time at which the record was emitted and recorded by destination connector.
- While other metadata columns are created at the normalization step.
  - `_airbyte_<table_name>_hashid`: hash value assigned by airbyte normalization derived from a hash function of the record data.
  - `_airbyte_normalized_at`: time at which the record was last normalized (useful to track when incremental transformations are performed)

Additional metadata columns can be added on some tables depending on the usage:
- On the Slowly Changing Dimension (SCD) tables:
- `_airbyte_start_at`: equivalent to the cursor column defined on the table, denotes when the row was first seen
- `_airbyte_end_at`: denotes until when the row was seen with these particular values. If this column is not NULL, then the record has been updated and is no longer the most up to date one. If NULL, then the row is the latest version for the record.
- `_airbyte_active_row`: denotes if the row for the record is the latest version or not.
- `_airbyte_unique_key_scd`: hash of primary keys + cursors used to de-duplicate the scd table.
- On de-duplicated (and SCD) tables:
- `_airbyte_unique_key`: hash of primary keys used to de-duplicate the final table.

The [normalization rules](basic-normalization.md#Rules) are _not_ configurable. They are designed to pick a reasonable set of defaults to hit the 80/20 rule of data normalization. We respect that normalization is a detail-oriented problem and that with a fixed set of rules, we cannot normalize your data in such a way that covers all use cases. If this feature does not meet your normalization needs, we always put the full json blob in destination as well, so that you can parse that object however best meets your use case. We will be adding more advanced normalization functionality shortly. Airbyte is focused on the EL of ELT. If you need a really featureful tool for the transformations then, we suggest trying out dbt.

Airbyte places the json blob version of your data in a table called `_airbyte_raw_<stream name>`. If basic normalization is turned on, it will place a separate copy of the data in a table called `<stream name>`. Under the hood, Airbyte is using dbt, which means that the data only ingresses into the data store one time. The normalization happens as a query within the datastore. This implementation avoids extra network time and costs.

## Why does Airbyte have Basic Normalization?

At its core, Airbyte is geared to handle the EL \(Extract Load\) steps of an ELT process. These steps can also be referred in Airbyte's dialect as "Source" and "Destination".

However, this is actually producing a table in the destination with a JSON blob column... For the typical analytics use case, you probably want this json blob normalized so that each field is its own column.

So, after EL, comes the T \(transformation\) and the first T step that Airbyte actually applies on top of the extracted data is called "Normalization".

Airbyte runs this step before handing the final data over to other tools that will manage further transformation down the line.

To summarize, we can represent the ELT process in the diagram below. These are steps that happens between your "Source Database or API" and the final "Replicated Tables" with examples of implementation underneath:

![](../.gitbook/assets/connecting-EL-with-T-4.png)

In Airbyte, the current normalization option is implemented using a dbt Transformer composed of:

* Airbyte base-normalization python package to generate dbt SQL models files
* dbt to compile and executes the models on top of the data in the destinations that supports it.

## Destinations that Support Basic Normalization

* [BigQuery](../integrations/destinations/bigquery.md)
* [MS Server SQL](../integrations/destinations/mssql.md)
* [MySQL](../integrations/destinations/mysql.md)
  * The server must support the `WITH` keyword.
  * Require MySQL &gt;= 8.0, or MariaDB &gt;= 10.2.1.
* [Postgres](../integrations/destinations/postgres.md)
* [Redshift](../integrations/destinations/redshift.md)
* [Snowflake](../integrations/destinations/snowflake.md)

Basic Normalization can be used in each of these destinations by configuring the "basic normalization" field to true when configuring the destination in the UI.

## Rules

### Typing

Airbyte tracks types using JsonSchema's primitive types. Here is how these types will map onto standard SQL types. Note: The names of the types may differ slightly across different destinations.

Airbyte uses the types described in the catalog to determine the correct type for each column. It does not try to use the values themselves to infer the type.

| JsonSchema Type | Resulting Type | Notes |
| :--- | :--- | :--- |
| `number` | float |  |
| `integer` | integer |  |
| `string` | string |  |
| `bit` | boolean |  |
| `boolean` | boolean |  |
| `string` with format label `date-time`| timestamp with timezone |  |
| `array` | new table | see [nesting](basic-normalization.md#Nesting) |
| `object` | new table | see [nesting](basic-normalization.md#Nesting) |

### Nesting

Basic Normalization attempts to expand any nested arrays or objects it receives into separate tables in order to allow more ergonomic querying of your data.

#### Arrays

Basic Normalization expands arrays into separate tables. For example if the source provides the following data:

```javascript
{
  "make": "alfa romeo",
  "model": "4C coupe",
  "limited_editions": [
    { "name": "4C spider", "release_year": 2013 },
    { "name" : "4C spider italia" , "release_year":  2018 }
  ]
}
```

The resulting normalized schema would be:

```sql
CREATE TABLE "cars" (
    "_airbyte_cars_hashid" VARCHAR,
    "_airbyte_emitted_at" TIMESTAMP_WITH_TIMEZONE,
    "_airbyte_normalized_at" TIMESTAMP_WITH_TIMEZONE,

    "make" VARCHAR,
    "model" VARCHAR
);

CREATE TABLE "limited_editions" (
    "_airbyte_limited_editions_hashid" VARCHAR,
    "_airbyte_cars_foreign_hashid" VARCHAR,
    "_airbyte_emitted_at" TIMESTAMP_WITH_TIMEZONE,
    "_airbyte_normalized_at" TIMESTAMP_WITH_TIMEZONE,

    "name" VARCHAR,
    "release_year" VARCHAR
);
```

If the nested items in the array are not objects then they are expanded into a string field of comma separated values e.g.:

```javascript
{
  "make": "alfa romeo",
  "model": "4C coupe",
  "limited_editions": [ "4C spider", "4C spider italia"]
}
```

The resulting normalized schema would be:

```sql
CREATE TABLE "cars" (
    "_airbyte_cars_hashid" VARCHAR,
    "_airbyte_emitted_at" TIMESTAMP_WITH_TIMEZONE,
    "_airbyte_normalized_at" TIMESTAMP_WITH_TIMEZONE,

    "make" VARCHAR,
    "model" VARCHAR
);

CREATE TABLE "limited_editions" (
    "_airbyte_limited_editions_hashid" VARCHAR,
    "_airbyte_cars_foreign_hashid" VARCHAR,
    "_airbyte_emitted_at" TIMESTAMP_WITH_TIMEZONE,
    "_airbyte_normalized_at" TIMESTAMP_WITH_TIMEZONE,

    "data" VARCHAR
);
```

#### Objects

In the case of a nested object e.g.:

```javascript
{
  "make": "alfa romeo",
  "model": "4C coupe",
  "powertrain_specs": { "horsepower": 247, "transmission": "6-speed" }
}
```

The normalized schema would be:

```sql
CREATE TABLE "cars" (
    "_airbyte_cars_hashid" VARCHAR,
    "_airbyte_emitted_at" TIMESTAMP_WITH_TIMEZONE,
    "_airbyte_normalized_at" TIMESTAMP_WITH_TIMEZONE,

    "make" VARCHAR,
    "model" VARCHAR
);

CREATE TABLE "powertrain_specs" (
    "_airbyte_powertrain_hashid" VARCHAR,
    "_airbyte_cars_foreign_hashid" VARCHAR,
    "_airbyte_emitted_at" TIMESTAMP_WITH_TIMEZONE,
    "_airbyte_normalized_at" TIMESTAMP_WITH_TIMEZONE,

    "horsepower" INTEGER,
    "transmission" VARCHAR
);
```

### Naming Collisions for un-nested objects

When extracting nested objects or arrays, the Basic Normalization process needs to figure out new names for the expanded tables.

For example, if we had a `cars` table with a nested column `cars` containing an object whose schema is identical to the parent table.

```javascript
{
  "make": "alfa romeo",
  "model": "4C coupe",
  "cars": [
    { "make": "audi", "model": "A7" },
    { "make" : "lotus" , "model":  "elise" }
    { "make" : "chevrolet" , "model":  "mustang" }
  ]
}
```

The expanded table would have a conflict in terms of naming since both are named `cars`. To avoid name collisions and ensure a more consistent naming scheme, Basic Normalization chooses the expanded name as follows:

* `cars` for the original parent table
* `cars_da3_cars` for the expanded nested columns following this naming scheme in 3 parts: `<Json path>_<Hash>_<nested column name>`
* Json path: The entire json path string with '\_' characters used as delimiters to reach the table that contains the nested column name.
* Hash: Hash of the entire json path to reach the nested column reduced to 3 characters. This is to make sure we have a unique name \(in case part of the name gets truncated, see below\)
* Nested column name: name of the column being expanded into its own table.

By following this strategy, nested columns should "never" collide with other table names. If it does, an exception will probably be thrown either by the normalization process or by dbt that runs afterward.

```sql
CREATE TABLE "cars" (
    "_airbyte_cars_hashid" VARCHAR,
    "_airbyte_emitted_at" TIMESTAMP_WITH_TIMEZONE,
    "_airbyte_normalized_at" TIMESTAMP_WITH_TIMEZONE,

    "make" VARCHAR,
    "model" VARCHAR
);

CREATE TABLE "cars_da3_cars" (
    "_airbyte_cars_hashid" VARCHAR,
    "_airbyte_cars_foreign_hashid" VARCHAR,
    "_airbyte_emitted_at" TIMESTAMP_WITH_TIMEZONE,
    "_airbyte_normalized_at" TIMESTAMP_WITH_TIMEZONE,

    "make" VARCHAR,
    "model" VARCHAR
);
```

### Naming limitations & truncation

Note that different destinations have various naming limitations, most commonly on how long names can be. For instance, the Postgres documentation states:

> The system uses no more than NAMEDATALEN-1 bytes of an identifier; longer names can be written in commands, but they will be truncated. By default, NAMEDATALEN is 64 so the maximum identifier length is 63 bytes

Most modern data warehouses have name lengths limits on the longer side, so this should not affect us that often. Basic Normalization will fallback to the following rules:

1. No Truncate if under destination's character limits

However, in the rare cases where these limits are reached:

1. Truncate only the `Json path` to fit into destination's character limits
2. Truncate the `Json path` to at least the 10 first characters, then truncate the nested column name starting in the middle to preserve prefix/suffix substrings intact \(whenever a truncate in the middle is made, two '\_\_' characters are also inserted to denote where it happened\) to fit into destination's character limits

As an example from the hubspot source, we could have the following tables with nested columns:

| Description | Example 1 | Example 2 |
| :--- | :--- | :--- |
| Original Stream Name | companies | deals |
| Json path to the nested column | `companies/property_engagements_last_meeting_booked_campaign` | `deals/properties/engagements_last_meeting_booked_medium` |
| Final table name of expanded nested column on BigQuery | companies\_2e8\_property\_engag**ements\_last\_meeting\_bo**oked\_campaign | deals\_prop**erties**\_6e6\_engagements\_l**ast\_meeting\_**booked\_medium |
| Final table name of expanded nested column on Postgres | companies\_2e8\_property\_engag**\_\_**oked\_campaign | deals\_prop\_6e6\_engagements\_l**\_\_**booked\_medium |

As mentioned in the overview:

* Airbyte places the json blob version of your data in a table called `_airbyte_raw_<stream name>`.
* If basic normalization is turned on, it will place a separate copy of the data in a table called `<stream name>`.
* In certain pathological cases, basic normalization is required to generate large models with many columns and multiple intermediate transformation steps for a stream. This may break down the "ephemeral" materialization strategy and require the use of additional intermediate views or tables instead. As a result, you may notice additional temporary tables being generated in the destination to handle these checkpoints.

## UI Configurations

To enable basic normalization \(which is optional\), you can toggle it on or disable it in the "Normalization and Transformation" section when setting up your connection:

![](../.gitbook/assets/basic-normalization-configuration.png)

## Incremental runs

When the source is configured with sync modes compatible with incremental transformations (using append on destination) such as ( [full_refresh_append](connections/full-refresh-append.md), [incremental append](connections/incremental-append.md) or  [incremental deduped history](connections/incremental-deduped-history.md)), only rows that have changed in the source are transferred over the network and written by the destination connector.
Normalization will then try to build the normalized tables incrementally as the rows in the raw tables that have been created or updated since the last time dbt ran. As such, on each dbt run, the models get built incrementally. This limits the amount of data that needs to be transformed, vastly reducing the runtime of the transformations. This improves warehouse performance and reduces compute costs.
Because normalization can be either run incrementally and, or, in full refresh, a technical column `_airbyte_normalized_at` can serve to track when was the last time a record has been transformed and written by normalization.
This may greatly diverge from the `_airbyte_emitted_at` value as the normalized tables could be totally re-built at a latter time from the data stored in the `_airbyte_raw` tables.

## Partitioning, clustering, sorting, indexing

Normalization produces tables that are partitioned, clustered, sorted or indexed depending on the destination engine and on the type of tables being built. The goal of these are to make read more performant, especially when running incremental updates.

In general, normalization needs to do lookup on the last emitted_at column to know if a record is freshly produced and need to be
incrementally processed or not. But in certain models, such as SCD tables for example, we also need to retrieve older data to update their type 2 SCD end_date and active_row flags, thus a different partitioning scheme is used to optimize that use case.

On Postgres destination, an additional table suffixed with `_stg` for every stream replicated in  [incremental deduped history](connections/incremental-deduped-history.md) needs to be persisted (in a different staging schema) for incremental transformations to work because of a [limitation](https://github.com/dbt-labs/docs.getdbt.com/issues/335#issuecomment-694199569).

## Extending Basic Normalization

Note that all the choices made by Normalization as described in this documentation page in terms of naming (and more) could be overridden by your own custom choices. To do so, you can follow the following tutorials:

* to build a [custom SQL view](../operator-guides/transformation-and-normalization/transformations-with-sql.md) with your own naming conventions
* to export, edit and run [custom dbt normalization](../operator-guides/transformation-and-normalization/transformations-with-dbt.md) yourself
* or further, you can configure the use of a custom dbt project within Airbyte by following [this guide](../operator-guides/transformation-and-normalization/transformations-with-airbyte.md).

## CHANGELOG

### airbyte-integration/bases/base-normalization

Note that Basic Normalization is packaged in a docker image `airbyte/normalization`. This image is tied to and released along with a specific Airbyte version. It is not configurable independently like it is possible to do with connectors \(source & destinations\)

Therefore, in order to "upgrade" to the desired normalization version, you need to use the corresponding Airbyte version that it's being released in:

| Airbyte Version | Normalization Version | Date | Pull Request | Subject |
|:----------------| :--- | :--- | :--- | :--- |
<<<<<<< HEAD
| 0.35.66-alpha   | 0.1.77 | 2022-04-12 | [\#11470](https://github.com/airbytehq/airbyte/pull/11470) | Upgrade MySQL to dbt 1.0.0 |
|                 | 0.1.76 | 2022-04-12 | [\#9610](https://github.com/airbytehq/airbyte/pull/9610) | Add support redshift SUPER type |
=======
|                 | 0.1.77 | 2022-04-19 | [\#9610](https://github.com/airbytehq/airbyte/pull/9610) | Add support redshift SUPER type |
>>>>>>> 7023fbd4
| 0.35.65-alpha   | 0.1.75 | 2022-04-09 | [\#11511](https://github.com/airbytehq/airbyte/pull/11511) | Move DBT modules from `/tmp/dbt_modules` to `/dbt` |
| 0.35.61-alpha   | 0.1.74 | 2022-03-24 | [\#10905](https://github.com/airbytehq/airbyte/pull/10905) | Update clickhouse dbt version |
| 0.35.60-alpha   | 0.1.73 | 2022-03-25 | [\#11267](https://github.com/airbytehq/airbyte/pull/11267) | Set `--event-buffer-size` to reduce memory usage |
| 0.35.59-alpha   | 0.1.72 | 2022-03-24 | [\#11093](https://github.com/airbytehq/airbyte/pull/11093) | Added Snowflake OAuth2.0 support |
| 0.35.53-alpha   | 0.1.71 | 2022-03-14 | [\#11077](https://github.com/airbytehq/airbyte/pull/11077) | Enable BigQuery to handle project ID embedded inside dataset ID |
| 0.35.49-alpha   | 0.1.70 | 2022-03-11 | [\#11051](https://github.com/airbytehq/airbyte/pull/11051) | Upgrade dbt to 1.0.0 (except for MySQL and Oracle) |
| 0.35.45-alpha   | 0.1.69 | 2022-03-04 | [\#10754](https://github.com/airbytehq/airbyte/pull/10754) | Enable Clickhouse normalization over SSL |
| 0.35.32-alpha   | 0.1.68 | 2022-02-20 | [\#10485](https://github.com/airbytehq/airbyte/pull/10485) | Fix row size too large for table with numerous `string` fields |
|                 | 0.1.66 | 2022-02-04 | [\#9341](https://github.com/airbytehq/airbyte/pull/9341) | Fix normalization for bigquery datasetId and tables |
| 0.35.13-alpha   | 0.1.65 | 2021-01-28 | [\#9846](https://github.com/airbytehq/airbyte/pull/9846) | Tweak dbt multi-thread parameter down |
| 0.35.12-alpha   | 0.1.64 | 2021-01-28 | [\#9793](https://github.com/airbytehq/airbyte/pull/9793) | Support PEM format for ssh-tunnel keys |
| 0.35.4-alpha    | 0.1.63 | 2021-01-07 | [\#9301](https://github.com/airbytehq/airbyte/pull/9301) | Fix Snowflake prefix tables starting with numbers |
|                 | 0.1.62 | 2021-01-07 | [\#9340](https://github.com/airbytehq/airbyte/pull/9340) | Use TCP-port support for clickhouse |
|                 | 0.1.62 | 2021-01-07 | [\#9063](https://github.com/airbytehq/airbyte/pull/9063) | Change Snowflake-specific materialization settings |
|                 | 0.1.62 | 2021-01-07 | [\#9317](https://github.com/airbytehq/airbyte/pull/9317) | Fix issue with quoted & case sensitive columns |
|                 | 0.1.62 | 2021-01-07 | [\#9281](https://github.com/airbytehq/airbyte/pull/9281) | Fix SCD partition by float columns in BigQuery |
| 0.32.11-alpha   | 0.1.61 | 2021-12-02 | [\#8394](https://github.com/airbytehq/airbyte/pull/8394) | Fix incremental queries not updating empty tables |
|                 | 0.1.61 | 2021-12-01 | [\#8378](https://github.com/airbytehq/airbyte/pull/8378) | Fix un-nesting queries and add proper ref hints |
| 0.32.5-alpha    | 0.1.60 | 2021-11-22 | [\#8088](https://github.com/airbytehq/airbyte/pull/8088) | Speed-up incremental queries for SCD table on Snowflake |
| 0.30.32-alpha   | 0.1.59 | 2021-11-08 | [\#7669](https://github.com/airbytehq/airbyte/pull/7169) | Fix nested incremental dbt |
| 0.30.24-alpha   | 0.1.57 | 2021-10-26 | [\#7162](https://github.com/airbytehq/airbyte/pull/7162) | Implement incremental dbt updates |
| 0.30.16-alpha   | 0.1.52 | 2021-10-07 | [\#6379](https://github.com/airbytehq/airbyte/pull/6379) | Handle empty string for date and date-time format |
|                 | 0.1.51 | 2021-10-08 | [\#6799](https://github.com/airbytehq/airbyte/pull/6799) | Added support for ad\_cdc\_log\_pos while normalization |
|                 | 0.1.50 | 2021-10-07 | [\#6079](https://github.com/airbytehq/airbyte/pull/6079) | Added support for MS SQL Server normalization |
|                 | 0.1.49 | 2021-10-06 | [\#6709](https://github.com/airbytehq/airbyte/pull/6709) | Forward destination dataset location to dbt profiles |
| 0.29.17-alpha   | 0.1.47 | 2021-09-20 | [\#6317](https://github.com/airbytehq/airbyte/pull/6317) | MySQL: updated MySQL normalization with using SSH tunnel |
|                 | 0.1.45 | 2021-09-18 | [\#6052](https://github.com/airbytehq/airbyte/pull/6052) | Snowflake: accept any date-time format |
| 0.29.8-alpha    | 0.1.40 | 2021-08-18 | [\#5433](https://github.com/airbytehq/airbyte/pull/5433) | Allow optional credentials\_json for BigQuery |
| 0.29.5-alpha    | 0.1.39 | 2021-08-11 | [\#4557](https://github.com/airbytehq/airbyte/pull/4557) | Handle date times and solve conflict name btw stream/field |
| 0.28.2-alpha    | 0.1.38 | 2021-07-28 | [\#5027](https://github.com/airbytehq/airbyte/pull/5027) | Handle quotes in column names when parsing JSON blob |
| 0.27.5-alpha    | 0.1.37 | 2021-07-22 | [\#3947](https://github.com/airbytehq/airbyte/pull/4881/) | Handle `NULL` cursor field values when deduping |
| 0.27.2-alpha    | 0.1.36 | 2021-07-09 | [\#3947](https://github.com/airbytehq/airbyte/pull/4163/) | Enable normalization for MySQL destination |
<|MERGE_RESOLUTION|>--- conflicted
+++ resolved
@@ -352,12 +352,8 @@
 
 | Airbyte Version | Normalization Version | Date | Pull Request | Subject |
 |:----------------| :--- | :--- | :--- | :--- |
-<<<<<<< HEAD
-| 0.35.66-alpha   | 0.1.77 | 2022-04-12 | [\#11470](https://github.com/airbytehq/airbyte/pull/11470) | Upgrade MySQL to dbt 1.0.0 |
-|                 | 0.1.76 | 2022-04-12 | [\#9610](https://github.com/airbytehq/airbyte/pull/9610) | Add support redshift SUPER type |
-=======
+| 0.36.0-alpha    | 0.1.78 | 2022-04-12 | [\#11470](https://github.com/airbytehq/airbyte/pull/11470) | Upgrade MySQL to dbt 1.0.0 |
 |                 | 0.1.77 | 2022-04-19 | [\#9610](https://github.com/airbytehq/airbyte/pull/9610) | Add support redshift SUPER type |
->>>>>>> 7023fbd4
 | 0.35.65-alpha   | 0.1.75 | 2022-04-09 | [\#11511](https://github.com/airbytehq/airbyte/pull/11511) | Move DBT modules from `/tmp/dbt_modules` to `/dbt` |
 | 0.35.61-alpha   | 0.1.74 | 2022-03-24 | [\#10905](https://github.com/airbytehq/airbyte/pull/10905) | Update clickhouse dbt version |
 | 0.35.60-alpha   | 0.1.73 | 2022-03-25 | [\#11267](https://github.com/airbytehq/airbyte/pull/11267) | Set `--event-buffer-size` to reduce memory usage |
