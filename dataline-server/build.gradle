--- conflicted
+++ resolved
@@ -17,10 +17,7 @@
     implementation project(':dataline-api')
     implementation project(':dataline-commons')
     implementation project(':dataline-config')
-<<<<<<< HEAD
-=======
     implementation project(':dataline-config-persistence')
->>>>>>> e4b5f372
     implementation project(':dataline-db')
 }
 
