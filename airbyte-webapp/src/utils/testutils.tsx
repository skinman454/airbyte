--- conflicted
+++ resolved
@@ -5,15 +5,9 @@
 import { MemoryRouter } from "react-router-dom";
 import { ThemeProvider } from "styled-components";
 
-<<<<<<< HEAD
-import en from "locales/en.json";
-import { FeatureService } from "hooks/services/Feature";
 import { ConfigContext, defaultConfig } from "config";
-=======
-import { configContext, defaultConfig } from "config";
 import { FeatureService } from "hooks/services/Feature";
 import en from "locales/en.json";
->>>>>>> e2e6aaea
 
 export type RenderOptions = {
   // optionally pass in a history object to control routes in the test
