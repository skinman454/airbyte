import { faSyncAlt } from "@fortawesome/free-solid-svg-icons";
import { FontAwesomeIcon } from "@fortawesome/react-fontawesome";
import { FormikHelpers } from "formik";
import React, { useState } from "react";
import { FormattedMessage } from "react-intl";
import { useAsyncFn } from "react-use";
import styled from "styled-components";

import { Button, Card } from "components";
import LoadingSchema from "components/LoadingSchema";
import ResetDataModal from "components/ResetDataModal";
import { ModalTypes } from "components/ResetDataModal/types";

import {
  useConnectionLoad,
  useResetConnection,
  useUpdateConnection,
  ValuesProps,
} from "hooks/services/useConnectionHook";
import { equal } from "utils/objects";
import ConnectionForm from "views/Connection/ConnectionForm";

<<<<<<< HEAD
import { NamespaceDefinitionType } from "../../../../../core/request/GeneratedApi";

type IProps = {
=======
interface Props {
>>>>>>> 8dc704f5
  onAfterSaveSchema: () => void;
  connectionId: string;
}

const Content = styled.div`
  max-width: 1279px;
  margin: 0 auto;
  padding-bottom: 10px;
`;

const TryArrow = styled(FontAwesomeIcon)`
  margin: 0 10px -1px 0;
  font-size: 14px;
`;

const Message = styled.div`
  font-weight: 500;
  font-size: 12px;
  line-height: 15px;
  color: ${({ theme }) => theme.greyColor40};
`;

const Note = styled.span`
  color: ${({ theme }) => theme.dangerColor};
`;

const ReplicationView: React.FC<Props> = ({ onAfterSaveSchema, connectionId }) => {
  const [isModalOpen, setIsUpdateModalOpen] = useState(false);
  const [activeUpdatingSchemaMode, setActiveUpdatingSchemaMode] = useState(false);
  const [saved, setSaved] = useState(false);
  const [currentValues, setCurrentValues] = useState<ValuesProps>({
    namespaceDefinition: NamespaceDefinitionType.source,
    namespaceFormat: "",
    schedule: null,
    prefix: "",
    syncCatalog: { streams: [] },
  });

  const { mutateAsync: updateConnection } = useUpdateConnection();
  const { mutateAsync: resetConnection } = useResetConnection();

  const onReset = () => resetConnection(connectionId);

  const { connection: initialConnection, refreshConnectionCatalog } = useConnectionLoad(connectionId);

  const [{ value: connectionWithRefreshCatalog, loading: isRefreshingCatalog }, refreshCatalog] = useAsyncFn(
    refreshConnectionCatalog,
    [connectionId]
  );

  const connection = activeUpdatingSchemaMode ? connectionWithRefreshCatalog : initialConnection;

  const onSubmit = async (values: ValuesProps, formikHelpers?: FormikHelpers<ValuesProps>) => {
    const initialSyncSchema = connection?.syncCatalog;

    await updateConnection({
      ...values,
      connectionId,
      status: initialConnection.status || "",
      withRefreshedCatalog: activeUpdatingSchemaMode,
    });

    setSaved(true);
    if (!equal(values.syncCatalog, initialSyncSchema)) {
      onAfterSaveSchema();
    }

    if (activeUpdatingSchemaMode) {
      setActiveUpdatingSchemaMode(false);
    }

    formikHelpers?.resetForm({ values });
  };

  const onSubmitResetModal = async () => {
    setIsUpdateModalOpen(false);
    await onSubmit(currentValues);
  };

  const onSubmitForm = async (values: ValuesProps) => {
    if (activeUpdatingSchemaMode) {
      setCurrentValues(values);
      setIsUpdateModalOpen(true);
    } else {
      await onSubmit(values);
    }
  };

  const onEnterRefreshCatalogMode = async () => {
    setActiveUpdatingSchemaMode(true);
    await refreshCatalog();
  };

  const onExitRefreshCatalogMode = () => {
    setActiveUpdatingSchemaMode(false);
  };

  const renderUpdateSchemaButton = () => {
    if (!activeUpdatingSchemaMode) {
      return (
        <Button onClick={onEnterRefreshCatalogMode} type="button" secondary>
          <TryArrow icon={faSyncAlt} />
          <FormattedMessage id="connection.updateSchema" />
        </Button>
      );
    }
    return (
      <Message>
        <FormattedMessage id="form.toSaveSchema" />{" "}
        <Note>
          <FormattedMessage id="form.noteStartSync" />
        </Note>
      </Message>
    );
  };

  return (
    <Content>
      <Card>
        {!isRefreshingCatalog && connection ? (
          <ConnectionForm
            isEditMode
            connection={connection}
            onSubmit={onSubmitForm}
            onReset={onReset}
            successMessage={saved && <FormattedMessage id="form.changesSaved" />}
            onCancel={onExitRefreshCatalogMode}
            editSchemeMode={activeUpdatingSchemaMode}
            additionalSchemaControl={renderUpdateSchemaButton()}
          />
        ) : (
          <LoadingSchema />
        )}
      </Card>
      {isModalOpen ? (
        <ResetDataModal
          onClose={() => setIsUpdateModalOpen(false)}
          onSubmit={onSubmitResetModal}
          modalType={ModalTypes.UPDATE_SCHEMA}
        />
      ) : null}
    </Content>
  );
};

export default ReplicationView;<|MERGE_RESOLUTION|>--- conflicted
+++ resolved
@@ -20,13 +20,9 @@
 import { equal } from "utils/objects";
 import ConnectionForm from "views/Connection/ConnectionForm";
 
-<<<<<<< HEAD
 import { NamespaceDefinitionType } from "../../../../../core/request/GeneratedApi";
 
-type IProps = {
-=======
 interface Props {
->>>>>>> 8dc704f5
   onAfterSaveSchema: () => void;
   connectionId: string;
 }
