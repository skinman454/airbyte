apiVersion: v2
name: airbyte
description: Helm chart to deploy airbyte

# A chart can be either an 'application' or a 'library' chart.
#
# Application charts are a collection of templates that can be packaged into versioned archives
# to be deployed.
#
# Library charts provide useful utilities or functions for the chart developer. They're included as
# a dependency of application charts to inject those utilities and functions into the rendering
# pipeline. Library charts do not define any templates and therefore cannot be deployed.
type: application

# This is the chart version. This version number should be incremented each time you make changes
# to the chart and its templates, including the app version.
# Versions are expected to follow Semantic Versioning (https://semver.org/)
version: 0.3.0

# This is the version number of the application being deployed. This version number should be
# incremented each time you make changes to the application. Versions are not expected to
# follow Semantic Versioning. They should reflect the version the application is using.
# It is recommended to use it with quotes.
<<<<<<< HEAD
appVersion: "0.35.45-alpha"
=======
appVersion: "0.35.46-alpha"
>>>>>>> 55b92a55

dependencies:
  - name: common
    repository: https://charts.bitnami.com/bitnami
    tags:
      - bitnami-common
    version: 1.x.x
  - condition: postgresql.enabled
    name: postgresql
    version: 10.x.x
    repository: https://charts.bitnami.com/bitnami
  - condition: minio.enabled
    name: minio
    version: 7.x.x
    repository: https://charts.bitnami.com/bitnami<|MERGE_RESOLUTION|>--- conflicted
+++ resolved
@@ -21,11 +21,7 @@
 # incremented each time you make changes to the application. Versions are not expected to
 # follow Semantic Versioning. They should reflect the version the application is using.
 # It is recommended to use it with quotes.
-<<<<<<< HEAD
-appVersion: "0.35.45-alpha"
-=======
 appVersion: "0.35.46-alpha"
->>>>>>> 55b92a55
 
 dependencies:
   - name: common
